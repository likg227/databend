--- conflicted
+++ resolved
@@ -8,11 +8,7 @@
 pub mod tests;
 
 pub mod api;
-<<<<<<< HEAD
-=======
 pub mod catalog;
-pub mod clusters;
->>>>>>> bb7f3d96
 pub mod configs;
 pub mod datasources;
 pub mod functions;
