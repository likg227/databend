[package]
authors = ["Databend Authors <opensource@datafuselabs.com>"]
edition = "2021"
license = "Apache-2.0"
name = "common-streams"
publish = false
version = "0.1.0"

[lib]
doctest = false
test = false

[dependencies] # In alphabetical order
# Workspace dependencies
common-arrow = { path = "../arrow" }
common-base = { path = "../base" }
common-datablocks = { path = "../datablocks" }
common-datavalues = { path = "../datavalues" }
common-exception = { path = "../exception" }
common-functions = { path = "../functions" }
common-io = { path = "../io" }
common-tracing = { path = "../tracing" }

# Github dependencies

# Crates.io dependencies
async-stream = "0.3.2"
async-trait = "0.1.52"
csv-async = "1.2.4"
futures = "0.3.21"
pin-project-lite = "0.2.8"
tempfile = "3.3.0"
tokio-stream = { version = "0.1.8", features = ["net"] }

[dev-dependencies]
<<<<<<< HEAD
opendal = { git = "https://github.com/datafuselabs/opendal", rev = "80e8bca" }
=======
opendal = "0.1.2"
>>>>>>> 66c0a151
<|MERGE_RESOLUTION|>--- conflicted
+++ resolved
@@ -33,8 +33,4 @@
 tokio-stream = { version = "0.1.8", features = ["net"] }
 
 [dev-dependencies]
-<<<<<<< HEAD
-opendal = { git = "https://github.com/datafuselabs/opendal", rev = "80e8bca" }
-=======
-opendal = "0.1.2"
->>>>>>> 66c0a151
+opendal = "0.1.2"