//  Copyright 2021 Datafuse Labs.
//
//  Licensed under the Apache License, Version 2.0 (the "License");
//  you may not use this file except in compliance with the License.
//  You may obtain a copy of the License at
//
//      http://www.apache.org/licenses/LICENSE-2.0
//
//  Unless required by applicable law or agreed to in writing, software
//  distributed under the License is distributed on an "AS IS" BASIS,
//  WITHOUT WARRANTIES OR CONDITIONS OF ANY KIND, either express or implied.
//  See the License for the specific language governing permissions and
//  limitations under the License.
//

<<<<<<< HEAD
=======
use std::sync::Arc;

use common_datavalues::DataSchema;
>>>>>>> 4722ee3b
use common_exception::Result;
use common_streams::SendableDataBlockStream;

use crate::datasources::table::fuse::operations::AppendOperation;
use crate::datasources::table::fuse::util;
use crate::datasources::table::fuse::BlockAppender;
use crate::datasources::table::fuse::FuseTable;
<<<<<<< HEAD
use crate::sessions::DatabendQueryContextRef;
=======
use crate::datasources::table::fuse::SegmentInfo;
use crate::datasources::table::fuse::TableSnapshot;
use crate::sessions::QueryContext;
>>>>>>> 4722ee3b

impl FuseTable {
    #[inline]
    pub async fn append_trunks(
        &self,
<<<<<<< HEAD
        ctx: DatabendQueryContextRef,
=======
        ctx: Arc<QueryContext>,
        insert_plan: InsertIntoPlan,
>>>>>>> 4722ee3b
        stream: SendableDataBlockStream,
    ) -> Result<AppendOperation> {
        let da = ctx.get_data_accessor()?;

        let segment_info =
            BlockAppender::append_blocks(da.clone(), stream, self.table_info.schema().as_ref())
                .await?;

        let seg_loc = util::gen_segment_info_location();
        let bytes = serde_json::to_vec(&segment_info)?;
        da.put(&seg_loc, bytes).await?;

        Ok(AppendOperation::new(seg_loc, segment_info))
    }
<<<<<<< HEAD
=======
}

fn merge_snapshot(
    schema: &DataSchema,
    pre: Option<TableSnapshot>,
    (seg_info, loc): (SegmentInfo, String),
) -> Result<TableSnapshot> {
    if let Some(s) = pre {
        let mut new_snapshot = s.append_segment(loc);
        let new_stat = util::merge_stats(schema, &new_snapshot.summary, &seg_info.summary)?;
        new_snapshot.summary = new_stat;
        Ok(new_snapshot)
    } else {
        Ok(TableSnapshot {
            snapshot_id: Uuid::new_v4(),
            prev_snapshot_id: None,
            schema: schema.clone(),
            summary: seg_info.summary,
            segments: vec![loc],
        })
    }
}

async fn commit(
    ctx: Arc<QueryContext>,
    table_id: MetaId,
    table_version: MetaVersion,
    new_snapshot_location: String,
) -> Result<UpsertTableOptionReply> {
    let catalog = ctx.get_catalog();
    catalog
        .upsert_table_option(UpsertTableOptionReq::new(
            &TableIdent {
                table_id,
                version: table_version,
            },
            TBL_OPT_KEY_SNAPSHOT_LOC,
            new_snapshot_location,
        ))
        .await
>>>>>>> 4722ee3b
}<|MERGE_RESOLUTION|>--- conflicted
+++ resolved
@@ -13,12 +13,9 @@
 //  limitations under the License.
 //
 
-<<<<<<< HEAD
-=======
 use std::sync::Arc;
 
 use common_datavalues::DataSchema;
->>>>>>> 4722ee3b
 use common_exception::Result;
 use common_streams::SendableDataBlockStream;
 
@@ -26,24 +23,16 @@
 use crate::datasources::table::fuse::util;
 use crate::datasources::table::fuse::BlockAppender;
 use crate::datasources::table::fuse::FuseTable;
-<<<<<<< HEAD
-use crate::sessions::DatabendQueryContextRef;
-=======
 use crate::datasources::table::fuse::SegmentInfo;
 use crate::datasources::table::fuse::TableSnapshot;
+use crate::sessions::DatabendQueryContextRef;
 use crate::sessions::QueryContext;
->>>>>>> 4722ee3b
 
 impl FuseTable {
     #[inline]
     pub async fn append_trunks(
         &self,
-<<<<<<< HEAD
-        ctx: DatabendQueryContextRef,
-=======
         ctx: Arc<QueryContext>,
-        insert_plan: InsertIntoPlan,
->>>>>>> 4722ee3b
         stream: SendableDataBlockStream,
     ) -> Result<AppendOperation> {
         let da = ctx.get_data_accessor()?;
@@ -58,47 +47,4 @@
 
         Ok(AppendOperation::new(seg_loc, segment_info))
     }
-<<<<<<< HEAD
-=======
-}
-
-fn merge_snapshot(
-    schema: &DataSchema,
-    pre: Option<TableSnapshot>,
-    (seg_info, loc): (SegmentInfo, String),
-) -> Result<TableSnapshot> {
-    if let Some(s) = pre {
-        let mut new_snapshot = s.append_segment(loc);
-        let new_stat = util::merge_stats(schema, &new_snapshot.summary, &seg_info.summary)?;
-        new_snapshot.summary = new_stat;
-        Ok(new_snapshot)
-    } else {
-        Ok(TableSnapshot {
-            snapshot_id: Uuid::new_v4(),
-            prev_snapshot_id: None,
-            schema: schema.clone(),
-            summary: seg_info.summary,
-            segments: vec![loc],
-        })
-    }
-}
-
-async fn commit(
-    ctx: Arc<QueryContext>,
-    table_id: MetaId,
-    table_version: MetaVersion,
-    new_snapshot_location: String,
-) -> Result<UpsertTableOptionReply> {
-    let catalog = ctx.get_catalog();
-    catalog
-        .upsert_table_option(UpsertTableOptionReq::new(
-            &TableIdent {
-                table_id,
-                version: table_version,
-            },
-            TBL_OPT_KEY_SNAPSHOT_LOC,
-            new_snapshot_location,
-        ))
-        .await
->>>>>>> 4722ee3b
 }