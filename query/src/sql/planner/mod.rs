// Copyright 2022 Datafuse Labs.
//
// Licensed under the Apache License, Version 2.0 (the "License");
// you may not use this file except in compliance with the License.
// You may obtain a copy of the License at
//
//     http://www.apache.org/licenses/LICENSE-2.0
//
// Unless required by applicable law or agreed to in writing, software
// distributed under the License is distributed on an "AS IS" BASIS,
// WITHOUT WARRANTIES OR CONDITIONS OF ANY KIND, either express or implied.
// See the License for the specific language governing permissions and
// limitations under the License.

use std::sync::Arc;

pub use binder::ScalarExpr;
pub use binder::ScalarExprRef;
use common_ast::parser::parse_sql;
use common_ast::parser::tokenize_sql;
use common_exception::ErrorCode;
use common_exception::Result;

use crate::sessions::QueryContext;
use crate::sql::exec::PipelineBuilder;
use crate::sql::optimizer::optimize;
use crate::sql::optimizer::OptimizeContext;
pub use crate::sql::planner::binder::BindContext;
use crate::sql::planner::binder::Binder;

pub(crate) mod binder;
mod metadata;
pub mod plans;

pub use metadata::ColumnEntry;
pub use metadata::Metadata;
pub use metadata::TableEntry;

use crate::pipelines::new::NewPipeline;

pub struct Planner {
    ctx: Arc<QueryContext>,
}

impl Planner {
    pub fn new(ctx: Arc<QueryContext>) -> Self {
        Planner { ctx }
    }

    pub async fn plan_sql<'a>(&mut self, sql: &'a str) -> Result<NewPipeline> {
        // Step 1: parse SQL text into AST
        let tokens = tokenize_sql(sql)?;
        let stmts = parse_sql(&tokens)?;
        if stmts.len() > 1 {
            return Err(ErrorCode::UnImplement("unsupported multiple statements"));
        }

        // Step 2: bind AST with catalog, and generate a pure logical SExpr
<<<<<<< HEAD
        let binder = Binder::new(self.context.get_catalogs(), self.context.clone());
=======
        let binder = Binder::new(self.ctx.clone(), self.ctx.get_catalog());
>>>>>>> 05eb9b09
        let bind_result = binder.bind(&stmts[0]).await?;

        // Step 3: optimize the SExpr with optimizers, and generate optimized physical SExpr
        let optimize_context = OptimizeContext::create_with_bind_context(&bind_result.bind_context);
        let optimized_expr = optimize(bind_result.s_expr().clone(), optimize_context)?;

        // Step 4: build executable Pipeline with SExpr
        let result_columns = bind_result.bind_context.result_columns();
        let pb = PipelineBuilder::new(
            self.ctx.clone(),
            result_columns,
            bind_result.metadata,
            optimized_expr,
        );
        let pipeline = pb.spawn()?;

        Ok(pipeline)
    }
}<|MERGE_RESOLUTION|>--- conflicted
+++ resolved
@@ -56,11 +56,7 @@
         }
 
         // Step 2: bind AST with catalog, and generate a pure logical SExpr
-<<<<<<< HEAD
-        let binder = Binder::new(self.context.get_catalogs(), self.context.clone());
-=======
-        let binder = Binder::new(self.ctx.clone(), self.ctx.get_catalog());
->>>>>>> 05eb9b09
+        let binder = Binder::new(self.ctx.clone(), self.ctx.get_catalogs());
         let bind_result = binder.bind(&stmts[0]).await?;
 
         // Step 3: optimize the SExpr with optimizers, and generate optimized physical SExpr
