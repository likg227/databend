// Copyright 2020 Datafuse Labs.
//
// Licensed under the Apache License, Version 2.0 (the "License");
// you may not use this file except in compliance with the License.
// You may obtain a copy of the License at
//
//     http://www.apache.org/licenses/LICENSE-2.0
//
// Unless required by applicable law or agreed to in writing, software
// distributed under the License is distributed on an "AS IS" BASIS,
// WITHOUT WARRANTIES OR CONDITIONS OF ANY KIND, either express or implied.
// See the License for the specific language governing permissions and
// limitations under the License.

use std::fmt::Display;
use std::fmt::Formatter;
use std::thread::sleep;
use std::time::Duration;

use clap::App;
use clap::ArgMatches;
use colored::Colorize;
use serde::Deserialize;
use serde::Serialize;

<<<<<<< HEAD
use crate::cmds::command::Command;
use crate::cmds::loads::load::LoadCommand;
use crate::cmds::queries::query::QueryCommand;
use crate::cmds::ups::up::UpCommand;
use crate::cmds::ClusterCommand;
use crate::cmds::PackageCommand;
use crate::cmds::Status;
use crate::cmds::VersionCommand;
=======
use crate::cmds::Status;
use crate::cmds::Writer;
>>>>>>> 088f8bbb
use crate::error::CliError;

pub(crate) const GITHUB_BASE_URL: &str = "https://api.github.com/repos/datafuselabs/databend/tags";
pub(crate) const GITHUB_DATABEND_URL: &str =
    "https://github.com/datafuselabs/databend/releases/download";
pub(crate) const GITHUB_DATABEND_TAG_URL: &str =
    "https://api.github.com/repos/datafuselabs/databend/tags";
pub(crate) const GITHUB_PLAYGROUND_URL: &str =
    "https://github.com/datafuselabs/databend-playground/releases/download";

pub(crate) const REPO_BASE_URL: &str = "https://repo.databend.rs/databend/tags.json";
pub(crate) const REPO_DATABEND_URL: &str = "https://repo.databend.rs/databend";
pub(crate) const REPO_DATABEND_TAG_URL: &str = "https://repo.databend.rs/databend/tags.json";
pub(crate) const REPO_PLAYGROUND_URL: &str = "https://repo.databend.rs/databend";

#[derive(Clone, Debug)]
pub struct Config {
    //(TODO(zhihanz) remove those field as they already mentioned in Clap global flag)
    pub group: String,
    pub mode: Mode,
    pub databend_dir: String,
    pub mirror: CustomMirror,
    pub clap: ArgMatches,
}

#[derive(Clone, Debug, PartialEq)]
pub enum Mode {
    Sql,
    Admin,
}

impl Display for Mode {
    fn fmt(&self, f: &mut Formatter<'_>) -> std::fmt::Result {
        match *self {
            Mode::Sql => write!(f, "{}", String::from("sql").purple()),
            Mode::Admin => write!(f, "{}", String::from("admin").red()),
        }
    }
}

pub trait MirrorAsset {
    fn is_ok(&self) -> bool {
        if let Ok(res) = ureq::get(self.get_base_url().as_str()).call() {
            return res.status() % 100 != 4 && res.status() % 100 != 5;
        }
        false
    }
    fn get_base_url(&self) -> String;
    fn get_databend_url(&self) -> String;
    fn get_databend_tag_url(&self) -> String;
    fn get_playground_url(&self) -> String;
    fn to_mirror(&self) -> CustomMirror {
        CustomMirror {
            base_url: self.get_base_url(),
            databend_url: self.get_databend_url(),
            databend_tag_url: self.get_databend_tag_url(),
            playground_url: self.get_playground_url(),
        }
    }
}

#[derive(PartialEq, Debug, Clone)]
pub struct GithubMirror {}

impl MirrorAsset for GithubMirror {
    fn get_base_url(&self) -> String {
        GITHUB_BASE_URL.to_string()
    }
    fn get_databend_url(&self) -> String {
        GITHUB_DATABEND_URL.to_string()
    }
    fn get_databend_tag_url(&self) -> String {
        GITHUB_DATABEND_TAG_URL.to_string()
    }

    fn get_playground_url(&self) -> String {
        GITHUB_PLAYGROUND_URL.to_string()
    }
}

#[derive(PartialEq, Debug, Clone)]
pub struct RepoMirror {}

impl MirrorAsset for RepoMirror {
    fn get_base_url(&self) -> String {
        REPO_BASE_URL.to_string()
    }
    fn get_databend_url(&self) -> String {
        REPO_DATABEND_URL.to_string()
    }
    fn get_databend_tag_url(&self) -> String {
        REPO_DATABEND_TAG_URL.to_string()
    }

    fn get_playground_url(&self) -> String {
        REPO_PLAYGROUND_URL.to_string()
    }
}

#[derive(Serialize, Deserialize, PartialEq, Debug, Clone)]
pub struct CustomMirror {
    pub base_url: String,
    pub databend_url: String,
    pub databend_tag_url: String,
    pub playground_url: String,
}

impl CustomMirror {
    fn new(
        base_url: String,
        databend_url: String,
        databend_tag_url: String,
        playground_url: String,
    ) -> Self {
        CustomMirror {
            base_url,
            databend_url,
            databend_tag_url,
            playground_url,
        }
    }
}

impl MirrorAsset for CustomMirror {
    fn get_base_url(&self) -> String {
        self.base_url.clone()
    }

    fn get_databend_url(&self) -> String {
        self.databend_url.clone()
    }

    fn get_databend_tag_url(&self) -> String {
        self.databend_tag_url.clone()
    }

    fn get_playground_url(&self) -> String {
        self.playground_url.clone()
    }
}

// choose one mirror which could be connected
// if the mirror user provided works, it would choose it as default mirror, otherwise it would panic
// if user have not provided a mirror, it would validate on mirror stored in status and warn
// user if it could not be connected.
// in default situation(no mirror stored in status), we provided a pool of possible mirrors to use.
// it would select one working mirror as default mirror
pub fn choose_mirror(conf: &Config) -> Result<CustomMirror, CliError> {
    // try user defined mirror source at first
    let conf = conf.clone();
    let default = RepoMirror {};
    if default.to_mirror() != conf.mirror {
        let custom: CustomMirror = conf.mirror.clone();
        for _ in 0..2 {
            let custom: CustomMirror = conf.mirror.clone();
            if custom.is_ok() {
                let mut status = Status::read(conf).expect("cannot configure status");
                status.mirrors = Some(custom.to_mirror());
                status.write()?;
                return Ok(custom);
            } else {
                sleep(Duration::from_secs(1));
            }
        }
        return Err(CliError::Unknown(format!(
            "cannot connect to the provided mirror {:?}",
            custom
        )));
    }

    let status = Status::read(conf).expect("cannot configure status");
    if let Some(mirror) = status.mirrors {
        return Ok(mirror);
    }

    let default_mirrors: Vec<Box<dyn MirrorAsset>> =
        vec![Box::new(RepoMirror {}), Box::new(GithubMirror {})];
    for _ in 0..2 {
        for i in &default_mirrors {
            if i.is_ok() {
                return Ok(i.to_mirror());
            } else {
                sleep(Duration::from_secs(1));
            }
        }
    }

    Err(CliError::Unknown(
        "cannot find possible mirror to connect".to_string(),
    ))
}

impl Config {
<<<<<<< HEAD
    pub(crate) fn build_cli() -> App<'static> {
        App::new("bendctl")
            .arg(
                Arg::new("group")
                    .long("group")
                    .about("Sets the group name for configuration")
                    .default_value("local")
                    .env("DATABEND_GROUP")
                    .global(true)
                    .takes_value(true),
            )
            .arg(
                Arg::new("databend_dir")
                    .long("databend_dir")
                    .about("Sets the directory to store databend binaries(query and store)")
                    .default_value("~/.databend")
                    .env("databend_dir")
                    .global(true)
                    .takes_value(true)
                    .value_hint(clap::ValueHint::DirPath),
            )
            .arg(
                Arg::new("download_url")
                    .long("download_url")
                    .about("Sets the url to download databend binaries")
                    .default_value(REPO_DATABEND_URL)
                    .env("DOWNLOAD_URL")
                    .global(true)
                    .takes_value(true),
            )
            .arg(
                Arg::new("tag_url")
                    .long("tag_url")
                    .about("Sets the url to for databend tags")
                    .default_value(REPO_DATABEND_TAG_URL)
                    .env("DOWNLOAD_URL")
                    .global(true)
                    .takes_value(true),
            )
            .arg(
                Arg::new("validation_url")
                    .long("validation_url")
                    .about("Sets the url to validate on custom download network connection")
                    .env("DOWNLOAD_VALIDATION_URL")
                    .default_value(REPO_DATABEND_TAG_URL)
                    .global(true)
                    .takes_value(true),
            )
            .arg(
                Arg::new("playground_url")
                    .long("playground_url")
                    .about("Sets the url to download databend playground")
                    .env("DOWNLOAD_PLAYGROUND_URL")
                    .default_value(REPO_PLAYGROUND_URL)
                    .global(true)
                    .takes_value(true),
            )
            .arg(
                Arg::new("log-level")
                    .long("log-level")
                    .about("Sets the log-level for current settings")
                    .env("BEND_LOG_LEVEL")
                    .default_value("info")
                    .global(true)
                    .takes_value(true),
            )
            .subcommand(
                App::new("completion")
                    .setting(AppSettings::DisableVersionFlag)
                    .about("Generate auto completion scripts for bash or zsh terminal")
                    .arg(
                        Arg::new("completion")
                            .takes_value(true)
                            .possible_values(&["bash", "zsh"]),
                    ),
            )
            .subcommand(PackageCommand::default().clap())
            .subcommand(VersionCommand::generate())
            .subcommand(ClusterCommand::default().clap())
            .subcommand(QueryCommand::generate())
            .subcommand(UpCommand::generate())
            .subcommand(LoadCommand::generate())
    }

    pub fn create() -> Self {
        let clap = Config::build_cli().get_matches();
=======
    pub fn create(clap: App<'static>) -> Self {
        let clap = clap.get_matches();
>>>>>>> 088f8bbb
        let config = Config {
            group: clap.clone().value_of("group").unwrap().parse().unwrap(),
            mode: Mode::Sql,
            databend_dir: clap
                .clone()
                .value_of("databend_dir")
                .unwrap()
                .parse()
                .unwrap(),

            mirror: CustomMirror::new(
                clap.clone()
                    .value_of("validation_url")
                    .unwrap()
                    .parse()
                    .unwrap(),
                clap.clone()
                    .value_of("download_url")
                    .unwrap()
                    .parse()
                    .unwrap(),
                clap.clone().value_of("tag_url").unwrap().parse().unwrap(),
                clap.clone()
                    .value_of("playground_url")
                    .unwrap()
                    .parse()
                    .unwrap(),
            ),
            clap,
        };
        Config::build(config)
    }

    pub fn default() -> Self {
        Config {
            group: "".into(),
            mode: Mode::Sql,
            databend_dir: "~/.databend".into(),
            clap: Default::default(),
            mirror: CustomMirror {
                base_url: "".into(),
                databend_url: "".into(),
                databend_tag_url: "".into(),
                playground_url: "".into(),
            },
        }
    }

    fn build(mut conf: Config) -> Self {
        let home_dir = dirs::home_dir().unwrap();
        let databend_dir = home_dir.join(".databend");

        if conf.databend_dir == "~/.databend" {
            conf.databend_dir = format!("{}/{}", databend_dir.to_str().unwrap(), conf.group);
        } else {
            conf.databend_dir = format!("{}/{}", conf.databend_dir, conf.group);
        }
        let res = choose_mirror(&conf);
        if let Ok(mirror) = res {
            conf.mirror = mirror.clone();
            let mut status = Status::read(conf.clone()).expect("cannot read status");
            status.mirrors = Some(mirror);
            status.write().expect("cannot write status");
        } else {
            panic!("{}", format!("{:?}", res.unwrap_err()))
        }
        conf
    }
}<|MERGE_RESOLUTION|>--- conflicted
+++ resolved
@@ -23,19 +23,7 @@
 use serde::Deserialize;
 use serde::Serialize;
 
-<<<<<<< HEAD
-use crate::cmds::command::Command;
-use crate::cmds::loads::load::LoadCommand;
-use crate::cmds::queries::query::QueryCommand;
-use crate::cmds::ups::up::UpCommand;
-use crate::cmds::ClusterCommand;
-use crate::cmds::PackageCommand;
 use crate::cmds::Status;
-use crate::cmds::VersionCommand;
-=======
-use crate::cmds::Status;
-use crate::cmds::Writer;
->>>>>>> 088f8bbb
 use crate::error::CliError;
 
 pub(crate) const GITHUB_BASE_URL: &str = "https://api.github.com/repos/datafuselabs/databend/tags";
@@ -229,97 +217,8 @@
 }
 
 impl Config {
-<<<<<<< HEAD
-    pub(crate) fn build_cli() -> App<'static> {
-        App::new("bendctl")
-            .arg(
-                Arg::new("group")
-                    .long("group")
-                    .about("Sets the group name for configuration")
-                    .default_value("local")
-                    .env("DATABEND_GROUP")
-                    .global(true)
-                    .takes_value(true),
-            )
-            .arg(
-                Arg::new("databend_dir")
-                    .long("databend_dir")
-                    .about("Sets the directory to store databend binaries(query and store)")
-                    .default_value("~/.databend")
-                    .env("databend_dir")
-                    .global(true)
-                    .takes_value(true)
-                    .value_hint(clap::ValueHint::DirPath),
-            )
-            .arg(
-                Arg::new("download_url")
-                    .long("download_url")
-                    .about("Sets the url to download databend binaries")
-                    .default_value(REPO_DATABEND_URL)
-                    .env("DOWNLOAD_URL")
-                    .global(true)
-                    .takes_value(true),
-            )
-            .arg(
-                Arg::new("tag_url")
-                    .long("tag_url")
-                    .about("Sets the url to for databend tags")
-                    .default_value(REPO_DATABEND_TAG_URL)
-                    .env("DOWNLOAD_URL")
-                    .global(true)
-                    .takes_value(true),
-            )
-            .arg(
-                Arg::new("validation_url")
-                    .long("validation_url")
-                    .about("Sets the url to validate on custom download network connection")
-                    .env("DOWNLOAD_VALIDATION_URL")
-                    .default_value(REPO_DATABEND_TAG_URL)
-                    .global(true)
-                    .takes_value(true),
-            )
-            .arg(
-                Arg::new("playground_url")
-                    .long("playground_url")
-                    .about("Sets the url to download databend playground")
-                    .env("DOWNLOAD_PLAYGROUND_URL")
-                    .default_value(REPO_PLAYGROUND_URL)
-                    .global(true)
-                    .takes_value(true),
-            )
-            .arg(
-                Arg::new("log-level")
-                    .long("log-level")
-                    .about("Sets the log-level for current settings")
-                    .env("BEND_LOG_LEVEL")
-                    .default_value("info")
-                    .global(true)
-                    .takes_value(true),
-            )
-            .subcommand(
-                App::new("completion")
-                    .setting(AppSettings::DisableVersionFlag)
-                    .about("Generate auto completion scripts for bash or zsh terminal")
-                    .arg(
-                        Arg::new("completion")
-                            .takes_value(true)
-                            .possible_values(&["bash", "zsh"]),
-                    ),
-            )
-            .subcommand(PackageCommand::default().clap())
-            .subcommand(VersionCommand::generate())
-            .subcommand(ClusterCommand::default().clap())
-            .subcommand(QueryCommand::generate())
-            .subcommand(UpCommand::generate())
-            .subcommand(LoadCommand::generate())
-    }
-
-    pub fn create() -> Self {
-        let clap = Config::build_cli().get_matches();
-=======
     pub fn create(clap: App<'static>) -> Self {
         let clap = clap.get_matches();
->>>>>>> 088f8bbb
         let config = Config {
             group: clap.clone().value_of("group").unwrap().parse().unwrap(),
             mode: Mode::Sql,
